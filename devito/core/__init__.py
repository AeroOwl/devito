--- conflicted
+++ resolved
@@ -36,10 +36,6 @@
 from devito.types.constant import *  # noqa
 from devito.types.dense import *  # noqa
 from devito.types.sparse import *  # noqa
-<<<<<<< HEAD
 from devito.types.tensor import *  # noqa
-from devito.types.basic import CacheManager  # noqa
-=======
 from devito.types.caching import CacheManager  # noqa
->>>>>>> 1997e35c
 from devito.types.grid import Grid  # noqa