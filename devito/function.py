import numpy as np
import sympy
from collections import OrderedDict
from functools import partial

from devito.parameters import configuration
from devito.logger import debug, error, warning
from devito.memory import CMemory, first_touch
from devito.cgen_utils import INT, FLOAT
<<<<<<< HEAD
from devito.dimension import Dimension, TimeDimension, SteppingDimension
=======
from devito.dimension import Dimension
>>>>>>> 7ff22da2
from devito.arguments import ConstantArgProvider, TensorFunctionArgProvider
from devito.types import SymbolicFunction, AbstractSymbol
from devito.finite_difference import (centered, cross_derivative,
                                      first_derivative, left, right,
                                      second_derivative, generic_derivative,
                                      second_cross_derivative)
from devito.dse.inspection import indexify, retrieve_indexed
from devito.dse.extended_sympy import Eq

__all__ = ['Constant', 'Function', 'TimeFunction', 'SparseFunction',
           'Forward', 'Backward']


def default_time_dimensions():
    """ Create default time and stepping dimensions"""
    time = TimeDimension('time', spacing=Constant(name='dt'))
    t = SteppingDimension('t', parent=time)
    return (time, t)


class TimeAxis(object):
    """Direction in which to advance the time index on
    :class:`TimeFunction` objects.

    :param axis: Either 'Forward' or 'Backward'
    """

    def __init__(self, axis):
        assert axis in ['Forward', 'Backward']
        self._axis = {'Forward': 1, 'Backward': -1}[axis]

    def __eq__(self, other):
        return self._axis == other._axis

    def __repr__(self):
        return {-1: 'Backward', 1: 'Forward'}[self._axis]


Forward = TimeAxis('Forward')
Backward = TimeAxis('Backward')


class Constant(AbstractSymbol, ConstantArgProvider):

    """
    Symbol representing constant values in symbolic equations.
    """

    is_Constant = True
    is_Scalar = True

    def __init__(self, *args, **kwargs):
        self.name = kwargs.get('name')
        self.dtype = kwargs.get('dtype', np.float32)
        self._value = kwargs.get('value')

    @property
    def data(self):
        """The value of the data object, as a scalar (int, float, ...)."""
        return self._value

    @data.setter
    def data(self, val):
        self._value = val

    @property
    def base(self):
        return self


class TensorFunction(SymbolicFunction, TensorFunctionArgProvider):

    """
    Utility class to encapsulate all symbolic :class:`Function` types
    that represent tensor (array) data.
    """

    is_TensorFunction = True
    is_Tensor = True

    @property
    def _mem_external(self):
        """Return True if the associated data was/is/will be allocated directly
        from Python (e.g., via NumPy arrays), False otherwise."""
        return True


class Function(TensorFunction):
    """Data object for spatially varying data acting as a :class:`SymbolicFunction`.

    :param name: Name of the symbol
    :param grid: :class:`Grid` object from which to infer the data shape
                 and :class:`Dimension` indices.
    :param shape: (Optional) shape of the associated data for this symbol.
    :param dimensions: (Optional) symbolic dimensions that define the
                       data layout and function indices of this symbol.
    :param dtype: (Optional) data type of the buffered data.
    :param space_order: Discretisation order for space derivatives
    :param initializer: Function to initialize the data, optional

    .. note::

       If the parameter ``grid`` is provided, the values for ``shape``,
       ``dimensions`` and ``dtype`` will be derived from it.

       :class:`Function` objects are assumed to be constant in time
       and therefore do not support time derivatives. Use
       :class:`TimeFunction` for time-varying grid data.
    """

    is_Function = True

    def __init__(self, *args, **kwargs):
        if not self._cached():
            self.name = kwargs.get('name')
            self.grid = kwargs.get('grid', None)

            if self.grid is None:
                self.shape_domain = kwargs.get('shape', None)
                self.dtype = kwargs.get('dtype', np.float32)
                if self.shape_domain is None:
                    error("Creating a Function requires either 'shape'"
                          "or a 'grid' argument")
                    raise ValueError("Unknown symbol dimensions or shape")
            else:
                self.shape_domain = self.grid.shape_domain
                self.dtype = kwargs.get('dtype', self.grid.dtype)
            self.indices = self._indices(**kwargs)

            self.space_order = kwargs.get('space_order', 1)
            self.initializer = kwargs.get('initializer', None)
            if self.initializer is not None:
                assert(callable(self.initializer))
            self._first_touch = kwargs.get('first_touch', configuration['first_touch'])
            self._data_object = None

            # Dynamically create notational shortcuts for space derivatives
            for dim in self.space_dimensions:
                # First derivative, centred
                dx = partial(first_derivative, order=self.space_order,
                             dim=dim, side=centered)
                setattr(self.__class__, 'd%s' % dim.name,
                        property(dx, 'Return the symbolic expression for '
                                 'the centered first derivative wrt. '
                                 'the %s dimension' % dim.name))

                # First derivative, left
                dxl = partial(first_derivative, order=self.space_order,
                              dim=dim, side=left)
                setattr(self.__class__, 'd%sl' % dim.name,
                        property(dxl, 'Return the symbolic expression for '
                                 'the left-sided first derivative wrt. '
                                 'the %s dimension' % dim.name))

                # First derivative, right
                dxr = partial(first_derivative, order=self.space_order,
                              dim=dim, side=right)
                setattr(self.__class__, 'd%sr' % dim.name,
                        property(dxr, 'Return the symbolic expression for '
                                 'the right-sided first derivative wrt. '
                                 'the %s dimension' % dim.name))

                # Second derivative
                dx2 = partial(generic_derivative, deriv_order=2, dim=dim,
                              fd_order=int(self.space_order / 2))
                setattr(self.__class__, 'd%s2' % dim.name,
                        property(dx2, 'Return the symbolic expression for '
                                 'the second derivative wrt. the '
                                 '%s dimension' % dim.name))

                # Fourth derivative
                dx4 = partial(generic_derivative, deriv_order=4, dim=dim,
                              fd_order=max(int(self.space_order / 2), 2))
                setattr(self.__class__, 'd%s4' % dim.name,
                        property(dx4, 'Return the symbolic expression for '
                                 'the fourth derivative wrt. the '
                                 '%s dimension' % dim.name))

                for dim2 in self.space_dimensions:
                    # First cross derivative
                    dxy = partial(cross_derivative, order=self.space_order,
                                  dims=(dim, dim2))
                    setattr(self.__class__, 'd%s%s' % (dim.name, dim2.name),
                            property(dxy, 'Return the symbolic expression for '
                                     'the first cross derivative wrt. the '
                                     '%s and %s dimensions' %
                                     (dim.name, dim2.name)))

                    # Second cross derivative
                    dx2y2 = partial(second_cross_derivative, dims=(dim, dim2),
                                    order=self.space_order)
                    setattr(self.__class__, 'd%s2%s2' % (dim.name, dim2.name),
                            property(dx2y2, 'Return the symbolic expression for '
                                     'the second cross derivative wrt. the '
                                     '%s and %s dimensions' %
                                     (dim.name, dim2.name)))

    @classmethod
    def _indices(cls, **kwargs):
        """Return the default dimension indices for a given data shape

        :param grid: :class:`Grid` that defines the spatial domain.
        :param dimensions: Optional, list of :class:`Dimension`
                           objects that defines data layout.
        :return: Dimension indices used for each axis.

        ..note::

        Only one of :param grid: or :param dimensions: is required.
        """
        grid = kwargs.get('grid', None)
        dimensions = kwargs.get('dimensions', None)
        if grid is None:
            if dimensions is None:
                error("Creating a Function object requries either "
                      "a 'grid' or the 'dimensions' argument.")
                raise ValueError("Unknown symbol dimensions or shape")
        else:
            if dimensions is not None:
                warning("Creating Function with 'grid' and 'dimensions' "
                        "argument; ignoring the 'dimensions' and using 'grid'.")
            dimensions = grid.dimensions
        return dimensions

    @property
    def shape_data(self):
        """
        Full allocated shape of the data associated with this :class:`Function`.
        """
        return self.shape_domain

    @property
    def shape(self):
        return self.shape_data

    @property
    def space_dimensions(self):
        """Tuple of index dimensions that define physical space."""
        return tuple(d for d in self.indices if d.is_Space)

    def _allocate_memory(self):
        """Allocate memory in terms of numpy ndarrays."""
        debug("Allocating memory for %s (%s)" % (self.name, str(self.shape)))
        self._data_object = CMemory(self.shape, dtype=self.dtype)
        if self._first_touch:
            first_touch(self)
        else:
            self.data.fill(0)

    @property
    def data(self):
        """The value of the data object, as a :class:`numpy.ndarray` storing
        elements in the classical row-major storage layout."""
        if self._data_object is None:
            self._allocate_memory()
        return self._data_object.ndpointer

    def initialize(self):
        """Apply the data initilisation function, if it is not None."""
        if self.initializer is not None:
            self.initializer(self.data)

    @property
    def laplace(self):
        """
        Generates a symbolic expression for the Laplacian, the second
        derivative wrt. all spatial dimensions.
        """
        derivs = tuple('d%s2' % d.name for d in self.space_dimensions)

        return sum([getattr(self, d) for d in derivs[:self.dim]])

    def laplace2(self, weight=1):
        """
        Generates a symbolic expression for the double Laplacian
        wrt. all spatial dimensions.
        """
        order = self.space_order/2
        first = sum([second_derivative(self, dim=d, order=order)
                     for d in self.space_dimensions])
        return sum([second_derivative(first * weight, dim=d, order=order)
                    for d in self.space_dimensions])


class TimeFunction(Function):
    """
    Data object for time-varying data that acts as a Function symbol

    :param name: Name of the resulting :class:`sympy.Function` symbol
    :param grid: :class:`Grid` object from which to infer the data shape
                 and :class:`Dimension` indices.
    :param dtype: (Optional) data type of the buffered data
    :param save: Save the intermediate results to the data buffer. Defaults
                 to `False`, indicating the use of alternating buffers.
    :param time_dim: Size of the time dimension that dictates the leading
                     dimension of the data buffer if :param save: is True.
    :param time_order: Order of the time discretization which affects the
                       final size of the leading time dimension of the
                       data buffer.

    .. note::

       If the parameter ``grid`` is provided, the values for ``shape``,
       ``dimensions`` and ``dtype`` will be derived from it.

       The parameter ``shape`` should only define the spatial shape of
       the grid. The temporal dimension will be inserted automatically
       as the leading dimension, according to the ``time_dim``,
       ``time_order`` and whether we want to write intermediate
       timesteps in the buffer. The same is true for explicitly
       provided dimensions, which will be added to the automatically
       derived time dimensions symbol. For example:

       .. code-block:: python

          In []: TimeFunction(name="a", dimensions=(x, y, z))
          Out[]: a(t, x, y, z)

          In []: TimeFunction(name="a", shape=(20, 30))
          Out[]: a(t, x, y)

    """

    is_TimeFunction = True

    def __init__(self, *args, **kwargs):
        if not self._cached():
            super(TimeFunction, self).__init__(*args, **kwargs)
            self.time_dim = kwargs.get('time_dim', None)
            self.time_order = kwargs.get('time_order', 1)
            self.save = kwargs.get('save', False)

            if not self.save:
                if self.time_dim is not None:
                    warning('Explicit time dimension size (time_dim) found for '
                            'TimeFunction symbol %s, despite \nusing a stepping time '
                            'dimension (save=False). This value will be ignored!'
                            % self.name)
                self.time_dim = self.time_order + 1
                self.indices[0].modulo = self.time_dim
            else:
                if self.time_dim is None:
                    error('Time dimension (time_dim) is required'
                          'to save intermediate data with save=True')
                    raise ValueError("Unknown time dimensions")

    @property
    def shape_data(self):
        """
        Full allocated shape of the data associated with this :class:`TimeFunction`.
        """
        tsize = self.time_dim if self.save else self.time_order + 1
        return (tsize, ) + self.shape_domain

    def initialize(self):
        if self.initializer is not None:
            self.initializer(self.data)

    @classmethod
    def _indices(cls, **kwargs):
        """Return the default dimension indices for a given data shape

        :param grid: :class:`Grid` object from which to infer the data
                     shape and :class:`Dimension` indices.
        :return: Dimension indices used for each axis.
        """
        save = kwargs.get('save', None)
        grid = kwargs.get('grid', None)
<<<<<<< HEAD
        if grid is None:
            time, t = default_time_dimensions()
            tidx = time if save else t
        else:
            tidx = grid.time_dim if save else grid.stepping_dim
=======

        if grid is None:
            error('TimeFunction objects require a grid parameter.')
            raise ValueError('No grid provided for TimeFunction.')

        tidx = grid.time_dim if save else grid.stepping_dim
>>>>>>> 7ff22da2
        _indices = Function._indices(**kwargs)
        return tuple([tidx] + list(_indices))

    @property
    def dim(self):
        """Returns the spatial dimension of the data object"""
        return len(self.shape[1:])

    @property
    def forward(self):
        """Symbol for the time-forward state of the function"""
        i = int(self.time_order / 2) if self.time_order >= 2 else 1
        _t = self.indices[0]

        return self.subs(_t, _t + i * _t.spacing)

    @property
    def backward(self):
        """Symbol for the time-backward state of the function"""
        i = int(self.time_order / 2) if self.time_order >= 2 else 1
        _t = self.indices[0]

        return self.subs(_t, _t - i * _t.spacing)

    @property
    def dt(self):
        """Symbol for the first derivative wrt the time dimension"""
        _t = self.indices[0]
        if self.time_order == 1:
            # This hack is needed for the first-order diffusion test
            indices = [_t, _t + _t.spacing]
        else:
            width = int(self.time_order / 2)
            indices = [(_t + i * _t.spacing) for i in range(-width, width + 1)]

        return self.diff(_t).as_finite_difference(indices)

    @property
    def dt2(self):
        """Symbol for the second derivative wrt the t dimension"""
        _t = self.indices[0]
        width_t = int(self.time_order / 2)
        indt = [(_t + i * _t.spacing) for i in range(-width_t, width_t + 1)]

        return self.diff(_t, _t).as_finite_difference(indt)


class CompositeFunction(Function):
    """
    Base class for Function classes that have Function children
    """

    is_CompositeFunction = True

    def __init__(self, *args, **kwargs):
        super(CompositeFunction, self).__init__(self, *args, **kwargs)
        self._children = []

    @property
    def children(self):
        return self._children


class SparseFunction(CompositeFunction):
    """
    :class:`Function` representing a set of sparse point objects that
    are not aligned with the computational grid. :class:`SparseFunction`
    objects provide symbolic interpolation routines to convert between
    grid-aligned :class:`Function` objects and sparse data points.

    :param name: Name of the resulting :class:`sympy.Function` symbol
    :param grid: :class:`Grid` object defining the computational domain.
    :param npoint: Number of points to sample
    :param nt: Size of the time dimension for point data
    :param coordinates: Optional coordinate data for the sparse points
    :param dtype: Data type of the buffered data
    """

    is_SparseFunction = True

    def __init__(self, *args, **kwargs):
        if not self._cached():
            self.nt = kwargs.get('nt')
            self.npoint = kwargs.get('npoint')
            kwargs['shape'] = (self.nt, self.npoint)
            super(SparseFunction, self).__init__(self, *args, **kwargs)

            if self.grid is None:
                error('SparseFunction objects require a grid parameter.')
                raise ValueError('No grid provided for SparseFunction.')

            # Allocate and copy coordinate data
            d = Dimension('d')
            self.coordinates = Function(name='%s_coords' % self.name,
                                        dimensions=[self.indices[1], d],
                                        shape=(self.npoint, self.grid.dim))
            self._children.append(self.coordinates)
            coordinates = kwargs.get('coordinates', None)
            if coordinates is not None:
                self.coordinates.data[:] = coordinates[:]

    def __new__(cls, *args, **kwargs):
        nt = kwargs.get('nt')
        npoint = kwargs.get('npoint')
        kwargs['shape'] = (nt, npoint)

        return Function.__new__(cls, *args, **kwargs)

    @classmethod
    def _indices(cls, **kwargs):
        """Return the default dimension indices for a given data shape

        :param shape: Shape of the spatial data
        :return: indices used for axis.
        """
        dimensions = kwargs.get('dimensions', None)
        grid = kwargs.get('grid', None)
        return dimensions or [grid.time_dim, Dimension('p')]

    @property
    def shape_data(self):
        """
        Full allocated shape of the data associated with this
        :class:`SparseFunction`.
        """
        return (self.nt, self.npoint)

    @property
    def coefficients(self):
        """Symbolic expression for the coefficients for sparse point
        interpolation according to:
        https://en.wikipedia.org/wiki/Bilinear_interpolation.

        :returns: List of coefficients, eg. [b_11, b_12, b_21, b_22]
        """
        # Grid indices corresponding to the corners of the cell
        x1, y1, z1, x2, y2, z2 = sympy.symbols('x1, y1, z1, x2, y2, z2')
        # Coordinate values of the sparse point
        px, py, pz = self.point_symbols
        if self.grid.dim == 2:
            A = sympy.Matrix([[1, x1, y1, x1*y1],
                              [1, x1, y2, x1*y2],
                              [1, x2, y1, x2*y1],
                              [1, x2, y2, x2*y2]])

            p = sympy.Matrix([[1],
                              [px],
                              [py],
                              [px*py]])

            # Map to reference cell
            x, y = self.grid.dimensions
            reference_cell = {x1: 0, y1: 0, x2: x.spacing, y2: y.spacing}

        elif self.grid.dim == 3:
            A = sympy.Matrix([[1, x1, y1, z1, x1*y1, x1*z1, y1*z1, x1*y1*z1],
                              [1, x1, y2, z1, x1*y2, x1*z1, y2*z1, x1*y2*z1],
                              [1, x2, y1, z1, x2*y1, x2*z1, y2*z1, x2*y1*z1],
                              [1, x1, y1, z2, x1*y1, x1*z2, y1*z2, x1*y1*z2],
                              [1, x2, y2, z1, x2*y2, x2*z1, y2*z1, x2*y2*z1],
                              [1, x1, y2, z2, x1*y2, x1*z2, y2*z2, x1*y2*z2],
                              [1, x2, y1, z2, x2*y1, x2*z2, y1*z2, x2*y1*z2],
                              [1, x2, y2, z2, x2*y2, x2*z2, y2*z2, x2*y2*z2]])

            p = sympy.Matrix([[1],
                              [px],
                              [py],
                              [pz],
                              [px*py],
                              [px*pz],
                              [py*pz],
                              [px*py*pz]])

            # Map to reference cell
            x, y, z = self.grid.dimensions
            reference_cell = {x1: 0, y1: 0, z1: 0, x2: x.spacing,
                              y2: y.spacing, z2: z.spacing}
        else:
            error('Point interpolation only supported for 2D and 3D')
            raise NotImplementedError('Interpolation coefficients not '
                                      'implemented for %d dimensions.'
                                      % self.grid.dim)

        A = A.subs(reference_cell)
        return A.inv().T.dot(p)

    @property
    def point_symbols(self):
        """Symbol for coordinate value in each dimension of the point"""
        return sympy.symbols('px, py, pz')

    @property
    def point_increments(self):
        """Index increments in each dimension for each point symbol"""
        if self.grid.dim == 2:
            return ((0, 0), (0, 1), (1, 0), (1, 1))
        elif self.grid.dim == 3:
            return ((0, 0, 0), (0, 1, 0), (1, 0, 0), (0, 0, 1),
                    (1, 1, 0), (0, 1, 1), (1, 0, 1), (1, 1, 1))
        else:
            error('Point interpolation only supported for 2D and 3D')
            raise NotImplementedError('Point increments not defined '
                                      'for %d dimensions.' % self.grid.dim)

    @property
    def coordinate_symbols(self):
        """Symbol representing the coordinate values in each dimension"""
        p_dim = self.indices[1]
        return tuple([self.coordinates.indexify((p_dim, i))
                      for i in range(self.grid.dim)])

    @property
    def coordinate_indices(self):
        """Symbol for each grid index according to the coordinates"""
        indices = self.grid.dimensions
        return tuple([INT(sympy.Function('floor')(c / i.spacing))
                      for c, i in zip(self.coordinate_symbols,
                                      indices[:self.grid.dim])])

    @property
    def coordinate_bases(self):
        """Symbol for the base coordinates of the reference grid point"""
        indices = self.grid.dimensions
        return tuple([FLOAT(c - idx * i.spacing)
                      for c, idx, i in zip(self.coordinate_symbols,
                                           self.coordinate_indices,
                                           indices[:self.grid.dim])])

    def interpolate(self, expr, offset=0, **kwargs):
        """Creates a :class:`sympy.Eq` equation for the interpolation
        of an expression onto this sparse point collection.

        :param expr: The expression to interpolate.
        :param offset: Additional offset from the boundary for
                       absorbing boundary conditions.
        :param u_t: (Optional) time index to use for indexing into
                    field data in `expr`.
        :param p_t: (Optional) time index to use for indexing into
                    the sparse point data.
        """
        u_t = kwargs.get('u_t', None)
        p_t = kwargs.get('p_t', None)
        expr = indexify(expr)

        # Apply optional time symbol substitutions to expr
        if u_t is not None:
            time = self.grid.time_dim
            t = self.grid.stepping_dim
            expr = expr.subs(t, u_t).subs(time, u_t)

        variables = list(retrieve_indexed(expr))
        # List of indirection indices for all adjacent grid points
        index_matrix = [tuple(idx + ii + offset for ii, idx
                              in zip(inc, self.coordinate_indices))
                        for inc in self.point_increments]
        # Generate index substituions for all grid variables
        idx_subs = []
        for i, idx in enumerate(index_matrix):
            v_subs = [(v, v.base[v.indices[:-self.grid.dim] + idx])
                      for v in variables]
            idx_subs += [OrderedDict(v_subs)]
        # Substitute coordinate base symbols into the coefficients
        subs = OrderedDict(zip(self.point_symbols, self.coordinate_bases))
        rhs = sum([expr.subs(vsub) * b.subs(subs)
                   for b, vsub in zip(self.coefficients, idx_subs)])

        # Apply optional time symbol substitutions to lhs of assignment
        lhs = self if p_t is None else self.subs(self.indices[0], p_t)
        return [Eq(lhs, rhs)]

    def inject(self, field, expr, offset=0, **kwargs):
        """Symbol for injection of an expression onto a grid

        :param field: The grid field into which we inject.
        :param expr: The expression to inject.
        :param offset: Additional offset from the boundary for
                       absorbing boundary conditions.
        :param u_t: (Optional) time index to use for indexing into `field`.
        :param p_t: (Optional) time index to use for indexing into `expr`.
        """
        u_t = kwargs.get('u_t', None)
        p_t = kwargs.get('p_t', None)

        expr = indexify(expr)
        field = indexify(field)
        variables = list(retrieve_indexed(expr)) + [field]

        # Apply optional time symbol substitutions to field and expr
        if u_t is not None:
            field = field.subs(field.indices[0], u_t)
        if p_t is not None:
            expr = expr.subs(self.indices[0], p_t)

        # List of indirection indices for all adjacent grid points
        index_matrix = [tuple(idx + ii + offset for ii, idx
                              in zip(inc, self.coordinate_indices))
                        for inc in self.point_increments]

        # Generate index substituions for all grid variables except
        # the sparse `SparseFunction` types
        idx_subs = []
        for i, idx in enumerate(index_matrix):
            v_subs = [(v, v.base[v.indices[:-self.grid.dim] + idx])
                      for v in variables if not v.base.function.is_SparseFunction]
            idx_subs += [OrderedDict(v_subs)]

        # Substitute coordinate base symbols into the coefficients
        subs = OrderedDict(zip(self.point_symbols, self.coordinate_bases))
        return [Eq(field.subs(vsub),
                   field.subs(vsub) + expr.subs(subs).subs(vsub) * b.subs(subs))
                for b, vsub in zip(self.coefficients, idx_subs)]<|MERGE_RESOLUTION|>--- conflicted
+++ resolved
@@ -7,11 +7,7 @@
 from devito.logger import debug, error, warning
 from devito.memory import CMemory, first_touch
 from devito.cgen_utils import INT, FLOAT
-<<<<<<< HEAD
-from devito.dimension import Dimension, TimeDimension, SteppingDimension
-=======
 from devito.dimension import Dimension
->>>>>>> 7ff22da2
 from devito.arguments import ConstantArgProvider, TensorFunctionArgProvider
 from devito.types import SymbolicFunction, AbstractSymbol
 from devito.finite_difference import (centered, cross_derivative,
@@ -23,13 +19,6 @@
 
 __all__ = ['Constant', 'Function', 'TimeFunction', 'SparseFunction',
            'Forward', 'Backward']
-
-
-def default_time_dimensions():
-    """ Create default time and stepping dimensions"""
-    time = TimeDimension('time', spacing=Constant(name='dt'))
-    t = SteppingDimension('t', parent=time)
-    return (time, t)
 
 
 class TimeAxis(object):
@@ -380,20 +369,12 @@
         """
         save = kwargs.get('save', None)
         grid = kwargs.get('grid', None)
-<<<<<<< HEAD
-        if grid is None:
-            time, t = default_time_dimensions()
-            tidx = time if save else t
-        else:
-            tidx = grid.time_dim if save else grid.stepping_dim
-=======
 
         if grid is None:
             error('TimeFunction objects require a grid parameter.')
             raise ValueError('No grid provided for TimeFunction.')
 
         tidx = grid.time_dim if save else grid.stepping_dim
->>>>>>> 7ff22da2
         _indices = Function._indices(**kwargs)
         return tuple([tidx] + list(_indices))
 
